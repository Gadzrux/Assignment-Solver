--- conflicted
+++ resolved
@@ -4,14 +4,10 @@
     <meta charset="UTF-8" />
     <link rel="icon" type="image/svg+xml" href="/w.png" />
     <meta name="viewport" content="width=device-width, initial-scale=1.0" />
-<<<<<<< HEAD
     <title>Writely | Generate Handwritten Assignments</title>
-=======
-    <title>Writely | F*ck Handwritten Assignments</title>
     <!-- <script async src="https://pagead2.googlesyndication.com/pagead/js/adsbygoogle.js?client=ca-pub-8575680321077024"
      crossorigin="anonymous"></script>
     <script type="text/javascript" src="https://data156.click/5b2b85b204333ca1d29a/53d3438b81/?placementName=default"></script> -->
->>>>>>> fd0262cc
   </head>
   <body>
     <div id="root"></div>
